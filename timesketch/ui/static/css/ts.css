--- conflicted
+++ resolved
@@ -415,12 +415,8 @@
 
 .nav-tabs>li>a, .nav-tabs>li>a:hover {
     color:#d1d1d1;
-<<<<<<< HEAD
     padding: 23px 15px 23px 15px;
     margin-top:-12px;
-=======
-    padding: 15px 20px 16px 20px;
->>>>>>> 0b8135c2
     border: none;
     font-weight: normal;
     background-color: transparent;
@@ -437,11 +433,7 @@
     font-weight: bold;
     border:none;
     cursor: pointer;
-<<<<<<< HEAD
-    background: #2b3e51;
-=======
     background: transparent;
->>>>>>> 0b8135c2
 }
 
 .nav-tabs {
