--- conflicted
+++ resolved
@@ -153,16 +153,10 @@
     sketch = Sketch.query.get_with_acl(sketch_id)
     searchindices_in_sketch = [t.searchindex.id for t in sketch.timelines]
     query = request.args.get(u'q', None)
-<<<<<<< HEAD
-    indices = SearchIndex.all_with_acl(current_user).order_by(
-        desc(SearchIndex.created_at)).filter(
-            not_(SearchIndex.id.in_(searchindices_in_sketch)))
-=======
     indices = SearchIndex.all_with_acl(
         current_user).order_by(
             desc(SearchIndex.created_at)).filter(
                 not_(SearchIndex.id.in_(searchindices_in_sketch)))
->>>>>>> 24433933
     filtered = False
 
     if query:
